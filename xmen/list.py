--- conflicted
+++ resolved
@@ -228,22 +228,22 @@
 
 def extract_results(response):
     from xmen.utils import dic_from_yml
-    roots, data, updated, status = zip(*response['matches'])
-    results = [dic_from_yml(string=d) for d in data]
-    for d, s in zip(results, status):
+    roots, data, updated, status, timestamp = zip(*response['matches'])
+    updates = [dic_from_yml(string=d) for d in data]
+    for d, s in zip(updates, status):
         d['_status'] = s
-    return results, roots
+    return updates, roots, timestamp
 
 
 def process_results_task(q_response, q_results):
     while True:
         response = q_response.get()
-        results, roots = extract_results(response)
+        updates, roots, time = extract_results(response)
         try:
             q_results.get(False)
         except queue.Empty:
             pass
-        q_results.put((results, roots))
+        q_results.put((updates, roots, time))
 
 
 def interactive_display(stdscr, args):
@@ -439,18 +439,12 @@
             config.password,
             args.pattern,
             args.status_filter,
-<<<<<<< HEAD
+            last_request_time,
             args.max_n)
         try:
             requests_q.get(False)
         except queue.Empty:
             pass
-        requests_q.put(request, block=True)
-
-=======
-            args.max_n,
-            last_request_time
-            )
         requests_q.put(request, block=True)
 
     def extract_results(response):
@@ -462,7 +456,6 @@
             d['_status'] = s
         return results
 
->>>>>>> 47731ed7
     # visualise_results(results, roots, args)
     rows, cols = stdscr.getmaxyx()
 
@@ -484,16 +477,11 @@
         p_process.start()
 
         # get inial results view
-<<<<<<< HEAD
-        results, roots = q_processed.get()
+        updates, roots, last_request_time = q_processed.get()
         # results, roots = extract_results(response)
-
+        results.update({r: u for r, u in zip(roots, updates)})
+        config.cache(save=(dic_to_yaml(results), last_request_time))
         update_requests(args, q_request)
-=======
-        response = q_response.get()
-        results = extract_results(response)
-        config.cache(save=(dic_to_yaml(results), last_request_time))
->>>>>>> 47731ed7
 
         last_time = time.time()
         while True:
@@ -502,14 +490,9 @@
                     # request experiment updates
                     try:
                         # raise queue.Empty
-<<<<<<< HEAD
-                        results, roots = q_processed.get(False)
-                        visualise_results(results, roots, args)
-=======
-                        response = q_response.get(False)
-                        results = extract_results(response)
+                        updates, roots, last_request_time = q_processed.get(False)
+                        results.update({r: u for r, u in zip(roots, updates)})
                         visualise_results(results, args)
->>>>>>> 47731ed7
                         update_requests(args, q_request)
                     except queue.Empty:
                         pass
@@ -636,14 +619,16 @@
                         except queue.Empty:
                             break
                     update_requests(args, q_request)
-                    results, roots = q_processed.get()
-                    visualise_results(results, roots, args)
+                    results, roots, last_request_time = q_processed.get()
+                    results.update({r: u for r, u in zip(roots, updates)})
+                    visualise_results(results, args)
                 if c == ord("o"):
                     expand_helps = not expand_helps
-                    visualise_results(results, roots, args)
+                    visualise_results(results, args)
 
     except KeyboardInterrupt:
         p_request.terminate()
+        p_process.terminate()
         raise KeyboardInterrupt
 
 
